--- conflicted
+++ resolved
@@ -391,12 +391,8 @@
             # cube, but still apply that to the spatially-collapsed spectrum.
             continuum_mask = ~self._specviz_helper.get_data(
                 self.dataset.selected,
-<<<<<<< HEAD
-                subset_to_apply=self.continuum_subset_selected,
+                spectral_subset=self.continuum_subset_selected,
                 use_display_units=False).mask
-=======
-                spectral_subset=self.continuum_subset_selected).mask
->>>>>>> dad1bd9f
             spectral_axis_nanmasked = spectral_axis.value.copy()
             spectral_axis_nanmasked[~continuum_mask] = np.nan
             if self.spectral_subset_selected == "Entire Spectrum":
