--- conflicted
+++ resolved
@@ -229,7 +229,6 @@
                 else:
                     d_val = float(d_att["value"])
 
-<<<<<<< HEAD
                 # Convert from display unit to original unit if necessary
                 if self.subset_types[index] == "Range":
                     if self.spectral_display_unit is not None:
@@ -240,8 +239,6 @@
                             d_val = d_val.to(u.Unit(base_units))
                             d_val = d_val.value
 
-=======
->>>>>>> dad1bd9f
                 if float(d_att["orig"]) != d_val:
                     if self.subset_types[index] == "Range":
                         setattr(sub_states, d_att["att"], d_val)
