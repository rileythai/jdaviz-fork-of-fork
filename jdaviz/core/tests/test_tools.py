<<<<<<< HEAD
from numpy.testing import assert_allclose
=======
import numpy as np
from numpy.testing import assert_allclose
from glue.core import Data
>>>>>>> dad1bd9f


def test_boxzoom(cubeviz_helper, image_cube_hdu_obj_microns):
    cubeviz_helper.load_data(image_cube_hdu_obj_microns, data_label="Test Flux")

    flux_viewer = cubeviz_helper.app.get_viewer('flux-viewer')

    assert flux_viewer.state.y_min == -0.5
    assert flux_viewer.state.y_max == 8.5
    assert flux_viewer.state.x_min == -0.5
    assert flux_viewer.state.x_max == 9.5

    t = flux_viewer.toolbar.tools['jdaviz:boxzoom']
    t.activate()
    t.interact.selected_x = [1, 4]
    t.interact.selected_y = [2, 6]

<<<<<<< HEAD
    assert_allclose(t.get_x_axis_with_aspect_ratio(), [0.277778, 4.722222], rtol=1e-6)
=======
    assert t.get_x_axis_with_aspect_ratio() == (-5., 35.)


def _get_lims(viewer):
    return [viewer.state.x_min, viewer.state.x_max,
            viewer.state.y_min, viewer.state.y_max]


def test_rangezoom(specviz_helper, spectrum1d):
    specviz_helper.load_data(spectrum1d, data_label='test')

    sv = specviz_helper.app.get_viewer('spectrum-viewer')
    assert_allclose(_get_lims(sv), [6000, 8000, 12.30618014327326, 16.542560043585965])

    t = sv.toolbar.tools['jdaviz:xrangezoom']
    t.activate()
    t.interact.selected = [6500, 7000]
    t.on_update_zoom()
    assert_allclose(_get_lims(sv), [6500, 7000, 12.30618014327326, 16.542560043585965])

    t = sv.toolbar.tools['jdaviz:yrangezoom']
    t.activate()
    t.interact.selected = [14, 15]
    t.on_update_zoom()
    assert_allclose(_get_lims(sv), [6500, 7000, 14, 15])
>>>>>>> dad1bd9f
<|MERGE_RESOLUTION|>--- conflicted
+++ resolved
@@ -1,10 +1,4 @@
-<<<<<<< HEAD
 from numpy.testing import assert_allclose
-=======
-import numpy as np
-from numpy.testing import assert_allclose
-from glue.core import Data
->>>>>>> dad1bd9f
 
 
 def test_boxzoom(cubeviz_helper, image_cube_hdu_obj_microns):
@@ -22,10 +16,7 @@
     t.interact.selected_x = [1, 4]
     t.interact.selected_y = [2, 6]
 
-<<<<<<< HEAD
     assert_allclose(t.get_x_axis_with_aspect_ratio(), [0.277778, 4.722222], rtol=1e-6)
-=======
-    assert t.get_x_axis_with_aspect_ratio() == (-5., 35.)
 
 
 def _get_lims(viewer):
@@ -49,5 +40,4 @@
     t.activate()
     t.interact.selected = [14, 15]
     t.on_update_zoom()
-    assert_allclose(_get_lims(sv), [6500, 7000, 14, 15])
->>>>>>> dad1bd9f
+    assert_allclose(_get_lims(sv), [6500, 7000, 14, 15])