import warnings

from astropy import units as u
from regions.core.core import Region
from glue.core.subset_group import GroupedSubset
from specutils import SpectralRegion, Spectrum1D

from jdaviz.core.helpers import ConfigHelper
from jdaviz.core.events import RedshiftMessage
from jdaviz.configs.default.plugins.line_lists.line_list_mixin import LineListMixin

__all__ = ['Specviz']


def _apply_redshift_to_spectra(spectra, redshift):

    flux = spectra.flux
    # This is a hack around inability to input separate redshift with
    # a SpectralAxis instance in Spectrum1D
    spaxis = spectra.spectral_axis.value * spectra.spectral_axis.unit
    mask = spectra.mask
    uncertainty = spectra.uncertainty
    output_spectra = Spectrum1D(flux, spectral_axis=spaxis,
                                redshift=redshift, mask=mask,
                                uncertainty=uncertainty)

    return output_spectra


class Specviz(ConfigHelper, LineListMixin):
    """Specviz Helper class."""

    _default_configuration = "specviz"
    _default_spectrum_viewer_reference_name = "spectrum-viewer"

    def __init__(self, *args, **kwargs):
        super().__init__(*args, **kwargs)

        # Listen for new redshifts from the redshift slider
        self.app.hub.subscribe(self, RedshiftMessage,
                               handler=self._redshift_listener)

    def load_spectrum(self, data, data_label=None, format=None, show_in_viewer=True,
                      concat_by_file=False):
        """
        Loads a data file or `~specutils.Spectrum1D` object into Specviz.

        Parameters
        ----------
        data : str, `~specutils.Spectrum1D`, or `~specutils.SpectrumList`
            Spectrum1D, SpectrumList, or path to compatible data file.
        data_label : str
            The Glue data label found in the ``DataCollection``.
        format : str
            Loader format specification used to indicate data format in
            `~specutils.Spectrum1D.read` io method.
        show_in_viewer : bool
            Show data in viewer(s).
        concat_by_file : bool
            If True and there is more than one available extension, concatenate
            the extensions within each spectrum file passed to the parser and
            add a concatenated spectrum to the data collection.
        """
        super().load_data(data,
                          parser_reference='specviz-spectrum1d-parser',
                          data_label=data_label,
                          format=format,
                          show_in_viewer=show_in_viewer,
                          concat_by_file=concat_by_file)

    def get_spectra(self, data_label=None, subset_to_apply=None, apply_slider_redshift="Warn"):
        """Returns the current data loaded into the main viewer

        """
        spectra = {}
        # Just to save line length
        get_data_method = self.app._jdaviz_helper.get_data
        viewer = self.app.get_viewer(self._default_spectrum_viewer_reference_name)
        function_kwargs = {'function': getattr(viewer.state, "function")} if self.app.config == 'cubeviz' else {}  # noqa
        all_subsets = self.app.get_subsets(object_only=True)

        if data_label is not None:
            spectrum = get_data_method(data_label=data_label,
                                       spectral_subset=subset_to_apply,
                                       cls=Spectrum1D)
            spectra[data_label] = spectrum
        else:
            for layer_state in viewer.state.layers:
                lyr = layer_state.layer
                if subset_to_apply is not None:
                    if lyr.label == subset_to_apply:
                        spectrum = get_data_method(data_label=lyr.data.label,
                                                   spectral_subset=subset_to_apply,
                                                   cls=Spectrum1D,
                                                   **function_kwargs)
                        spectra[lyr.data.label] = spectrum
                    else:
                        continue
                else:
                    if (isinstance(lyr, GroupedSubset) and lyr.label in all_subsets.keys() and
                            isinstance(all_subsets[lyr.label][0], Region)):
                        spectrum = get_data_method(data_label=lyr.data.label,
                                                   spatial_subset=lyr.label,
                                                   cls=Spectrum1D,
                                                   **function_kwargs)
                        spectra[f'{lyr.data.label} ({lyr.label})'] = spectrum
                    elif (isinstance(lyr, GroupedSubset) and lyr.label in all_subsets.keys() and
                            isinstance(all_subsets[lyr.label], SpectralRegion)):
                        spectrum = get_data_method(data_label=lyr.data.label,
                                                   spectral_subset=lyr.label,
                                                   cls=Spectrum1D,
                                                   **function_kwargs)
                        spectra[f'{lyr.data.label} ({lyr.label})'] = spectrum
                    else:
                        spectrum = get_data_method(data_label=lyr.label,
                                                   cls=Spectrum1D,
                                                   **function_kwargs)
                        spectra[lyr.label] = spectrum

        if not apply_slider_redshift:
            if data_label is not None:
                return spectra[data_label]
            return spectra
        else:
            output_spectra = {}
            # We need to create new Spectrum1D outputs with the redshifts set
            for key in spectra.keys():
                output_spectra[key] = _apply_redshift_to_spectra(spectra[key], self._redshift)

            if apply_slider_redshift == "Warn":
                warnings.warn("Applying the value from the redshift "
                              "slider to the output spectra. To avoid seeing this "
                              "warning, explicitly set the apply_slider_redshift "
                              "keyword option to True or False.")

            if data_label is not None:
                output_spectra = output_spectra[data_label]

            return output_spectra

    def get_spectral_regions(self, use_display_units=False):
        """
        A simple wrapper around the app-level call to retrieve only spectral
        subsets, which are now returned as SpectralRegions by default.

        Parameters
        ----------
        use_display_units : bool, optional
            Whether to convert to the display units defined in the
            :ref:`Unit Conversion <unit-conversion>` plugin.

        Returns
        -------
        spec_regs : dict
            Mapping from the names of the subsets to the subsets expressed
            as `specutils.SpectralRegion` objects.
        """
        return self.app.get_subsets(spectral_only=True, use_display_units=use_display_units)

    def x_limits(self, x_min=None, x_max=None):
        """Sets the limits of the x-axis

        Parameters
        ----------
        x_min
            The lower bound of the axis. Can also be a Specutils SpectralRegion
        x_max
            The upper bound of the axis
        """
        scale = self.app.get_viewer(self._default_spectrum_viewer_reference_name).scale_x
        if x_min is None and x_max is None:
            return scale

        # Retrieve the spectral axis
        ref_index = getattr(
            self.app.get_viewer(self._default_spectrum_viewer_reference_name).state.reference_data,
            "label", None
        )
        ref_spec = self.get_spectra(ref_index, apply_slider_redshift=False)
        self._set_scale(scale, ref_spec.spectral_axis, x_min, x_max)

    def y_limits(self, y_min=None, y_max=None):
        """Sets the limits of the y-axis

        Parameters
        ----------
        y_min
            The lower bound of the axis. Can also be a Specutils SpectralRegion
        y_max
            The upper bound of the axis
        """
        scale = self.app.get_viewer(self._default_spectrum_viewer_reference_name).scale_y
        if y_min is None and y_max is None:
            return scale

        # Retrieve the flux axis
        ref_index = self.app.get_viewer(
            self._default_spectrum_viewer_reference_name
        ).state.reference_data.label
        flux_axis = self.get_spectra(ref_index, apply_slider_redshift=False).flux
        self._set_scale(scale, flux_axis, y_min, y_max)

    def _set_scale(self, scale, axis, min_val=None, max_val=None):
        """Internal helper method to set the bqplot scale

        Parameters
        ----------
        scale
            The Bqplot viewer scale
        axis
            The Specutils data axis
        min_val
            The lower bound of the axis to set. Can also be a Specutils SpectralRegion
        max_val
            The upper bound of the axis to set
        """
        if min_val is not None:
            # If SpectralRegion, set limits to region's lower and upper bounds
            if isinstance(min_val, SpectralRegion):
                return self._set_scale(scale, axis, min_val.lower, min_val.upper)
            # If user's value has a unit, convert it to the current axis' units
            elif isinstance(min_val, u.Quantity):
                # Convert user's value to axis' units
                min_val = min_val.to(axis.unit).value
            # If auto, set to min axis wavelength value
            elif min_val == "auto":
                min_val = min(axis).value

            scale.min = float(min_val)
        if max_val is not None:
            # If user's value has a unit, convert it to the current axis' units
            if isinstance(max_val, u.Quantity):
                # Convert user's value to axis' units
                max_val = max_val.to(axis.unit).value
            # If auto, set to max axis wavelength value
            elif max_val == "auto":
                max_val = max(axis).value

            scale.max = float(max_val)

    def autoscale_x(self):
        """Sets the x-axis limits to the min/max of the reference data

        """
        self.x_limits("auto", "auto")

    def autoscale_y(self):
        """Sets the y-axis limits to the min/max of the reference data

        """
        self.y_limits("auto", "auto")

    def flip_x(self):
        """Flips the current limits of the x-axis

        """
        scale = self.app.get_viewer(self._default_spectrum_viewer_reference_name).scale_x
        self.x_limits(x_min=scale.max, x_max=scale.min)

    def flip_y(self):
        """Flips the current limits of the y-axis

        """
        scale = self.app.get_viewer(self._default_spectrum_viewer_reference_name).scale_y
        self.y_limits(y_min=scale.max, y_max=scale.min)

    def set_spectrum_tick_format(self, fmt, axis=None):
        """
        Manually set the tick format of one of the axes of the profile viewer.

        Parameters
        ----------
        fmt : str
            Format of tick marks in the spectrum viewer.
            For example, ``'0.1e'`` to set scientific notation or ``'0.2f'`` to turn it off.
        axis : {0, 1}
            The spectrum viewer data axis.
            Axis 1 corresponds to the Y-axis and 0 to the X-axis.

        """
        if axis not in [0, 1]:
            warnings.warn("Please use either 0 or 1 for the axis value")
            return

        # Examples of values for fmt are '0.1e' or '0.2f'
        self.app.get_viewer(
            self._default_spectrum_viewer_reference_name
        ).figure.axes[axis].tick_format = fmt

<<<<<<< HEAD
    def get_data(self, data_label=None, cls=None, subset_to_apply=None, use_display_units=False):
=======
    def get_data(self, data_label=None, spectral_subset=None, cls=None, **kwargs):
>>>>>>> dad1bd9f
        """
        Returns data with name equal to data_label of type cls with subsets applied from
        subset_to_apply.

        Parameters
        ----------
        data_label : str, optional
            Provide a label to retrieve a specific data set from data_collection.
        spectral_subset : str, optional
            Spectral subset applied to data.
        cls : `~specutils.Spectrum1D`, optional
            The type that data will be returned as.
<<<<<<< HEAD
        subset_to_apply : str, optional
            Subset that is to be applied to data before it is returned.
        use_display_units: bool, optional
            Whether to convert to the display units defined in the <unit-conversion> plugin.
=======
>>>>>>> dad1bd9f

        Returns
        -------
        data : cls
            Data is returned as type cls with subsets applied.

        """
        spatial_subset = kwargs.pop("spatial_subset", None)
        function = kwargs.pop("function", None)
        if len(kwargs) > 0:
            raise ValueError(f'kwargs {[x for x in kwargs.keys()]} are not valid')

        if self.app.config == 'cubeviz':
            # then this is a specviz instance inside cubeviz and we want to default to the
            # viewer's collapse function
            default_sp_viewer = self.app.get_viewer(self._default_spectrum_viewer_reference_name)
            if function is True or function is None:
                function = getattr(default_sp_viewer.state, 'function', None)

            if cls is None:
                cls = Spectrum1D
        elif spatial_subset or function:
            raise ValueError('kwargs spatial subset and function are not valid in specviz')
        else:
            spatial_subset = None
            function = None

<<<<<<< HEAD
        return self._get_data(data_label=data_label, cls=cls, subset_to_apply=subset_to_apply,
                              function=function, use_display_units=use_display_units)
=======
        return self._get_data(data_label=data_label, spatial_subset=spatial_subset,
                              spectral_subset=spectral_subset, function=function, cls=cls)
>>>>>>> dad1bd9f
<|MERGE_RESOLUTION|>--- conflicted
+++ resolved
@@ -287,11 +287,8 @@
             self._default_spectrum_viewer_reference_name
         ).figure.axes[axis].tick_format = fmt
 
-<<<<<<< HEAD
-    def get_data(self, data_label=None, cls=None, subset_to_apply=None, use_display_units=False):
-=======
-    def get_data(self, data_label=None, spectral_subset=None, cls=None, **kwargs):
->>>>>>> dad1bd9f
+    def get_data(self, data_label=None, spectral_subset=None, cls=None,
+                 use_display_units=False, **kwargs):
         """
         Returns data with name equal to data_label of type cls with subsets applied from
         subset_to_apply.
@@ -304,13 +301,8 @@
             Spectral subset applied to data.
         cls : `~specutils.Spectrum1D`, optional
             The type that data will be returned as.
-<<<<<<< HEAD
-        subset_to_apply : str, optional
-            Subset that is to be applied to data before it is returned.
         use_display_units: bool, optional
             Whether to convert to the display units defined in the <unit-conversion> plugin.
-=======
->>>>>>> dad1bd9f
 
         Returns
         -------
@@ -338,10 +330,6 @@
             spatial_subset = None
             function = None
 
-<<<<<<< HEAD
-        return self._get_data(data_label=data_label, cls=cls, subset_to_apply=subset_to_apply,
-                              function=function, use_display_units=use_display_units)
-=======
         return self._get_data(data_label=data_label, spatial_subset=spatial_subset,
-                              spectral_subset=spectral_subset, function=function, cls=cls)
->>>>>>> dad1bd9f
+                              spectral_subset=spectral_subset, function=function,
+                              cls=cls, use_display_units=use_display_units)