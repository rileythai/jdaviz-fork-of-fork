<template>
  <j-tray-plugin
    description='Tools for selecting and interacting with subsets.'
    :link="'https://jdaviz.readthedocs.io/en/'+vdocs+'/'+config+'/plugins.html#subset-tools'"
    :popout_button="popout_button">

    <v-row align=center>
      <v-col cols=10 justify="left">
        <plugin-subset-select 
          :items="subset_items"
          :selected.sync="subset_selected"
          :show_if_single_entry="true"
          label="Subset"
          hint="Select subset to edit."
        />
      </v-col>

      <v-col justify="center" cols=2>
        <j-tooltip tipid='g-subset-mode'>
          <g-subset-mode></g-subset-mode>
        </j-tooltip>
      </v-col>
    </v-row>

    <!-- Sub-plugin for recentering of spatial subset (Imviz only) -->
    <v-row v-if="config=='imviz' && is_centerable">
      <v-expansion-panels accordion v-model="subplugins_opened">
        <v-expansion-panel>
          <v-expansion-panel-header >
            <span style="padding: 6px">Recenter</span>
          </v-expansion-panel-header>
          <v-expansion-panel-content>
            <plugin-dataset-select
             :items="dataset_items"
             :selected.sync="dataset_selected"
             :show_if_single_entry="true"
             label="Data"
             hint="Select the data for centroiding."
            />
            <v-row justify="end" no-gutters>
              <v-btn color="primary" text @click="recenter_subset">Recenter</v-btn>
            </v-row>
          </v-expansion-panel-content>
        </v-expansion-panel>
      </v-expansion-panels>
    </v-row>

    <!-- Show all subregions of a subset, including Glue state and subset type. -->
    <div v-for="(region, index) in subset_definitions">
      <v-row no-gutters>
          <v-col>Subset type: {{ subset_types[index] }}</v-col>
      </v-row>
      <v-row no-gutters>
          <v-col>Glue state: {{ glue_state_types[index] }}</v-col>
      </v-row>
      <v-row v-for="(item, index2) in region">
        <v-text-field
          :label="item.name"
          v-model.number="item.value"
          type="number"
<<<<<<< HEAD
          :disabled="!is_editable"
          :suffix="item.unit.replace('Angstrom', 'A')"
=======
>>>>>>> dad1bd9f
        ></v-text-field>
      </v-row>
    </div>

      <v-row justify="end" no-gutters>
        <v-btn color="primary" text @click="update_subset">Update</v-btn>
      </v-row>
  </j-tray-plugin>
</template><|MERGE_RESOLUTION|>--- conflicted
+++ resolved
@@ -58,11 +58,7 @@
           :label="item.name"
           v-model.number="item.value"
           type="number"
-<<<<<<< HEAD
-          :disabled="!is_editable"
           :suffix="item.unit.replace('Angstrom', 'A')"
-=======
->>>>>>> dad1bd9f
         ></v-text-field>
       </v-row>
     </div>
