import logging
import os

import numpy as np
from astropy.io import fits
from spectral_cube import SpectralCube
from specutils import Spectrum1D

from astropy.wcs import WCS
from astropy import units as u

from jdaviz.core.registries import data_parser_registry

__all__ = ['parse_data']

EXT_TYPES = dict(flux=['flux', 'sci'],
                 uncert=['ivar', 'err', 'var', 'uncert'],
                 mask=['mask', 'dq'])


@data_parser_registry("cubeviz-data-parser")
def parse_data(app, file_obj, data_type=None, data_label=None):
    """
    Attempts to parse a data file and auto-populate available viewers in
    cubeviz.

    Parameters
    ----------
    app : `~jdaviz.app.Application`
        The application-level object used to reference the viewers.
    file_path : str
        The path to a cube-like data file.
    data_type : str, {'flux', 'mask', 'uncert'}
        The data type used to explicitly differentiate parsed data.
    data_label : str, optional
        The label to be applied to the Glue data component.
    """
    if data_type is not None and data_type.lower() not in ['flux', 'mask', 'uncert']:
        msg = "Data type must be one of 'flux', 'mask', or 'uncertainty'."
        logging.error(msg)
        return msg

    # If the file object is an hdulist or a string, use the generic parser for
    #  fits files.
    # TODO: this currently only supports fits files. We will want to make this
    #  generic enough to work with other file types (e.g. ASDF). For now, this
    #  supports MaNGA and JWST data.
    if isinstance(file_obj, fits.hdu.hdulist.HDUList):
        _parse_hdu(app, file_obj, file_name=data_label)
    elif isinstance(file_obj, str) and os.path.exists(file_obj):
        file_name = os.path.basename(file_obj)

        with fits.open(file_obj) as hdulist:
            _parse_hdu(app, hdulist, file_name=data_label or file_name)

    # If the data types are custom data objects, use explicit parsers. Note
    #  that this relies on the glue-astronomy machinery to turn the data object
    #  into something glue can understand.
    elif isinstance(file_obj, SpectralCube):
        _parse_spectral_cube(app, file_obj, data_type or 'flux', data_label)
    elif isinstance(file_obj, Spectrum1D) and len(file_obj.shape) == 3:
        _parse_spectrum1d_3d(app, file_obj)
    elif isinstance(file_obj, Spectrum1D):
        _parse_spectrum1d(app, file_obj)


def _parse_hdu(app, hdulist, file_name=None):
    if file_name is None:
        if hasattr(hdulist, 'file_name'):
            file_name = hdulist.file_name

    file_name = file_name or "Unknown HDU object"

    # Now loop through and attempt to parse the fits extensions as spectral
    #  cube object. If the wcs fails to parse in any case, use the wcs
    #  information we scraped above.
    for hdu in hdulist:
        data_label = f"{file_name}[{hdu.name}]"

        if hdu.data is None or not hdu.is_image or len(hdu.data.shape) != 3:
            continue

        wcs = WCS(hdu.header)

<<<<<<< HEAD
        try:
            flux_unit = u.Unit(hdu.header['BUNIT'])
        except KeyError:
            logging.warn("No flux units found in hdu, using u.count as a stand-in")
            flux_unit = u.count
        finally:
            flux = hdu.data * flux_unit

        #flux = np.moveaxis(flux, 1, 2)

        try:
=======
        try:
            flux_unit = u.Unit(hdu.header['BUNIT'])
        except KeyError:
            logging.warn("No flux units found in hdu, using u.count as a stand-in")
            flux_unit = u.count
        finally:
            flux = hdu.data * flux_unit

        flux = np.moveaxis(flux, 1, 2)

        try:
>>>>>>> 27a21b08
            sc = Spectrum1D(flux=flux, wcs=wcs)
            app.data_collection[data_label] = sc
        except Exception as e:
            logging.warn(e)
            continue

        # If the data type is some kind of integer, assume it's the mask/dq
        if hdu.data.dtype in (np.int, np.uint, np.uint32) or \
                any(x in hdu.name.lower() for x in EXT_TYPES['mask']):
            app.add_data_to_viewer('mask-viewer', data_label)

        if 'errtype' in [x.lower() for x in hdu.header.keys()] or \
                any(x in hdu.name.lower() for x in EXT_TYPES['uncert']):
            app.add_data_to_viewer('uncert-viewer', data_label)

        if any(x in hdu.name.lower() for x in EXT_TYPES['flux']):
            app.add_data_to_viewer('flux-viewer', data_label)
            app.add_data_to_viewer('spectrum-viewer', data_label)

<<<<<<< HEAD
    # _fix_axes(app)
=======
    _fix_axes(app)
>>>>>>> 27a21b08


def _fix_axes(app):
    # Calibrate viewers to work with the updated Spectrum1D that can handle
    # cubes. This needs to be done because the shape is different from
    # SpectralCube, which was used previously.
    # Setting the y and x axes needs to happen in this order to avoid an
    # error for setting both axes to the same value.
    app.get_viewer("mask-viewer").viewer_options.y_att_world_selected = 1
    app.get_viewer("mask-viewer").viewer_options.x_att_world_selected = 0
    app.get_viewer("uncert-viewer").viewer_options.y_att_world_selected = 1
    app.get_viewer("uncert-viewer").viewer_options.x_att_world_selected = 0
    app.get_viewer("flux-viewer").viewer_options.y_att_world_selected = 1
    app.get_viewer("flux-viewer").viewer_options.x_att_world_selected = 0
    app.get_viewer("spectrum-viewer").viewer_options.x_att_selected = 5


def _parse_spectral_cube(app, file_obj, data_type='flux', data_label=None):
    data_label = data_label or f"Unknown spectral cube[{data_type.upper()}]"

    app.data_collection[f"{data_label}"] = file_obj

    if data_type == 'flux':
        app.add_data_to_viewer('flux-viewer', f"{data_label}")
        app.add_data_to_viewer('spectrum-viewer', f"{data_label}")
    elif data_type == 'mask':
        app.add_data_to_viewer('mask-viewer', f"{data_label}")
    elif data_type == 'uncert':
        app.add_data_to_viewer('uncert-viewer', f"{data_label}")

    # TODO: SpectralCube does not store mask information
    # TODO: SpectralCube does not store data quality information


def _parse_spectrum1d_3d(app, file_obj):
    # Load spectrum1d as a cube

<<<<<<< HEAD
    print("Parsing Spectrum1D!")

=======
>>>>>>> 27a21b08
    for attr in ["flux", "mask", "uncertainty"]:
        if attr == "mask":
            flux = getattr(file_obj, attr) * file_obj.flux.unit
        elif attr == "uncertainty":
            flux = getattr(file_obj, attr)
            flux = u.Quantity(flux.array) * file_obj.flux.unit
        else:
            flux = getattr(file_obj, attr)

<<<<<<< HEAD
        # flux = np.moveaxis(flux, 1, 0)
=======
        flux = np.moveaxis(flux, 1, 0)
>>>>>>> 27a21b08

        s1d = Spectrum1D(flux=flux, wcs=file_obj.wcs)

        data_label = f"Unknown spectrum object[{attr}]"
        app.data_collection[data_label] = s1d

        if attr == 'flux':
            app.add_data_to_viewer('flux-viewer', f"{data_label}")
            app.add_data_to_viewer('spectrum-viewer', f"{data_label}")
        elif attr == 'mask':
            app.add_data_to_viewer('mask-viewer', f"{data_label}")
        elif attr == 'uncertainty':
            app.add_data_to_viewer('uncert-viewer', f"{data_label}")

    _fix_axes(app)


def _parse_spectrum1d(app, file_obj):
    data_label = "Unknown spectrum object"

    # TODO: glue-astronomy translators only look at the flux property of
    #  specutils Spectrum1D objects. Fix to support uncertainties and masks.

    app.data_collection[f"{data_label}[FLUX]"] = file_obj
    app.add_data_to_viewer('spectrum-viewer', f"{data_label}[FLUX]")<|MERGE_RESOLUTION|>--- conflicted
+++ resolved
@@ -82,7 +82,6 @@
 
         wcs = WCS(hdu.header)
 
-<<<<<<< HEAD
         try:
             flux_unit = u.Unit(hdu.header['BUNIT'])
         except KeyError:
@@ -94,19 +93,6 @@
         #flux = np.moveaxis(flux, 1, 2)
 
         try:
-=======
-        try:
-            flux_unit = u.Unit(hdu.header['BUNIT'])
-        except KeyError:
-            logging.warn("No flux units found in hdu, using u.count as a stand-in")
-            flux_unit = u.count
-        finally:
-            flux = hdu.data * flux_unit
-
-        flux = np.moveaxis(flux, 1, 2)
-
-        try:
->>>>>>> 27a21b08
             sc = Spectrum1D(flux=flux, wcs=wcs)
             app.data_collection[data_label] = sc
         except Exception as e:
@@ -126,12 +112,7 @@
             app.add_data_to_viewer('flux-viewer', data_label)
             app.add_data_to_viewer('spectrum-viewer', data_label)
 
-<<<<<<< HEAD
     # _fix_axes(app)
-=======
-    _fix_axes(app)
->>>>>>> 27a21b08
-
 
 def _fix_axes(app):
     # Calibrate viewers to work with the updated Spectrum1D that can handle
@@ -168,11 +149,8 @@
 def _parse_spectrum1d_3d(app, file_obj):
     # Load spectrum1d as a cube
 
-<<<<<<< HEAD
     print("Parsing Spectrum1D!")
 
-=======
->>>>>>> 27a21b08
     for attr in ["flux", "mask", "uncertainty"]:
         if attr == "mask":
             flux = getattr(file_obj, attr) * file_obj.flux.unit
@@ -182,11 +160,7 @@
         else:
             flux = getattr(file_obj, attr)
 
-<<<<<<< HEAD
         # flux = np.moveaxis(flux, 1, 0)
-=======
-        flux = np.moveaxis(flux, 1, 0)
->>>>>>> 27a21b08
 
         s1d = Spectrum1D(flux=flux, wcs=file_obj.wcs)
 
