--- conflicted
+++ resolved
@@ -16,12 +16,8 @@
           <v-icon>mdi-format-list-bulleted-square</v-icon>
         </v-btn>
       </template>
-<<<<<<< HEAD
   
       <v-list style="max-height: 500px; width: 465px; padding-top: 0px" class="overflow-y-auto">
-=======
-      <v-list style="max-height: 500px; width: 460px; padding-top: 0px" class="overflow-y-auto">
->>>>>>> 8a168bb5
         <v-row key="title" style="padding-left: 25px; margin-right: 0px; background-color: #E3F2FD">
             <span style="overflow-wrap: anywhere; font-size: 12pt; padding-top: 6px; padding-left: 6px; font-weight: bold; color: black">
               {{viewerTitleCase}}
@@ -54,11 +50,8 @@
             :icon="layer_icons[item.name]"
             :viewer="viewer"
             :multi_select="multi_select"
-<<<<<<< HEAD
             :n_data_entries="nDataEntries"
-=======
             :linked_by_wcs="linkedByWcs()"
->>>>>>> 8a168bb5
             @data-item-visibility="$emit('data-item-visibility', $event)"
             @data-item-unload="$emit('data-item-unload', $event)"
             @data-item-remove="$emit('data-item-remove', $event)"
@@ -90,11 +83,8 @@
               :icon="layer_icons[item.name]"
               :viewer="viewer"
               :multi_select="multi_select"
-<<<<<<< HEAD
               :n_data_entries="nDataEntries"
-=======
               :linked_by_wcs="linkedByWcs()"
->>>>>>> 8a168bb5
               @data-item-visibility="$emit('data-item-visibility', $event)"
               @data-item-remove="$emit('data-item-remove', $event)"
               @change-reference-data="$emit('change-reference-data', $event)"
@@ -292,14 +282,12 @@
     extraDataItems() {
       return this.$props.data_items.filter((item) => this.itemIsVisible(item, true))
     },
-<<<<<<< HEAD
     nDataEntries() {
       // return number of data entries in the entire plugin that were NOT created by a plugin
       return this.$props.data_items.filter((item) => item.meta.Plugin === undefined).length
-=======
+    },
     wcsOnlyItems() {
       return this.$props.data_items.filter((item) => this.wcsOnlyItem(item))
->>>>>>> 8a168bb5
     },
   }
 };
